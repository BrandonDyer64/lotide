--- conflicted
+++ resolved
@@ -161,20 +161,6 @@
     let mut sql = String::from("SELECT post.id, post.author, post.href, post.content_text, post.title, post.created, post.content_html, community.id, community.name, community.local, community.ap_id, person.username, person.local, person.ap_id, person.avatar, (SELECT COUNT(*) FROM post_like WHERE post_like.post = post.id)");
     let mut values: Vec<&(dyn tokio_postgres::types::ToSql + Sync)> = vec![&limit];
 
-<<<<<<< HEAD
-    let include_your_idx = match &include_your_for {
-        None => None,
-        Some(user) => {
-            values.push(user);
-            Some(values.len())
-        }
-    };
-
-    let sql: &str = &format!(
-        "SELECT {} FROM community, post LEFT OUTER JOIN person ON (person.id = post.author) WHERE post.community = community.id AND deleted=FALSE ORDER BY hot_rank((SELECT COUNT(*) FROM post_like WHERE post = post.id AND person != post.author), post.created) DESC LIMIT $1",
-        super::common_posts_list_query(include_your_idx),
-    );
-=======
     if let Some(user) = &include_your_for {
         values.push(user);
         sql.push_str(", EXISTS(SELECT 1 FROM post_like WHERE post=post.id AND person=$2)");
@@ -202,7 +188,6 @@
     sql.push_str(" LIMIT $1");
 
     let sql: &str = &sql;
->>>>>>> 76370ee0
 
     let stream = crate::query_stream(&db, sql, &values).await?;
 
