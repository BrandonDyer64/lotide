use crate::types::{
    ActorLocalRef, CommentLocalID, CommunityLocalID, PostLocalID, ThingLocalRef, UserLocalID,
};
use crate::BaseURL;
use activitystreams::prelude::*;
use serde::{Deserialize, Serialize};
use std::borrow::Cow;
use std::collections::HashSet;
use std::convert::TryFrom;
use std::ops::Deref;
use std::sync::Arc;

pub mod ingest;

pub const ACTIVITY_TYPE: &str = "application/activity+json";

pub const SIGALG_RSA_SHA256: &str = "http://www.w3.org/2001/04/xmldsig-more#rsa-sha256";
pub const SIGALG_RSA_SHA512: &str = "http://www.w3.org/2001/04/xmldsig-more#rsa-sha512";

#[derive(Clone, Debug, Serialize)]
#[serde(transparent)]
pub struct Verified<T: Clone>(pub T);
impl<T: Clone> std::ops::Deref for Verified<T> {
    type Target = T;

    fn deref(&self) -> &Self::Target {
        &self.0
    }
}
impl<T: Clone> Verified<T> {
    pub fn into_inner(self) -> T {
        self.0
    }
}

pub struct Contained<'a, T: activitystreams::markers::Base + Clone>(pub Cow<'a, Verified<T>>);
impl<'a, T: activitystreams::markers::Base + Clone> std::ops::Deref for Contained<'a, T> {
    type Target = Verified<T>;

    fn deref(&self) -> &Self::Target {
        self.0.as_ref()
    }
}
impl<'a, T: activitystreams::markers::Base + Clone> Contained<'a, T> {
    pub fn into_inner(self) -> Cow<'a, Verified<T>> {
        self.0
    }
    pub fn with_owned(self) -> Contained<'static, T> {
        Contained(Cow::Owned(self.0.into_owned()))
    }
}

#[derive(Clone, Debug, Deserialize, Serialize)]
#[serde(untagged)]
pub enum KnownObject {
    Accept(activitystreams::activity::Accept),
    Announce(activitystreams::activity::Announce),
    Create(activitystreams::activity::Create),
    Delete(activitystreams::activity::Delete),
    Follow(activitystreams::activity::Follow),
    Join(activitystreams::activity::Join),
    Leave(activitystreams::activity::Leave),
    Like(activitystreams::activity::Like),
    Undo(activitystreams::activity::Undo),
    Update(activitystreams::activity::Update),
    Person(
        activitystreams_ext::Ext1<
            activitystreams::actor::ApActor<activitystreams::actor::Person>,
            PublicKeyExtension<'static>,
        >,
    ),
    Service(
        activitystreams_ext::Ext1<
            activitystreams::actor::ApActor<activitystreams::actor::Service>,
            PublicKeyExtension<'static>,
        >,
    ),
    Group(
        activitystreams_ext::Ext2<
            activitystreams::actor::ApActor<activitystreams::actor::Group>,
            PublicKeyExtension<'static>,
            FeaturedExtension,
        >,
    ),
    Article(ExtendedPostlike<activitystreams::object::Article>),
    Image(ExtendedPostlike<activitystreams::object::Image>),
    Page(ExtendedPostlike<activitystreams::object::Page>),
    Note(ExtendedPostlike<activitystreams::object::Note>),
}

#[derive(Deserialize)]
pub struct JustMaybeAPID {
    id: Option<BaseURL>,
}

#[derive(Deserialize)]
pub struct JustActor {
    actor: activitystreams::primitives::OneOrMany<activitystreams::base::AnyBase>,
}

#[derive(Clone, Debug, Deserialize, Serialize)]
#[serde(rename_all = "camelCase")]
pub struct PublicKey<'a> {
    pub id: Cow<'a, str>,
    pub owner: Cow<'a, str>,
    pub public_key_pem: Cow<'a, str>,
    pub signature_algorithm: Option<Cow<'a, str>>,
}

#[derive(Clone, Debug, Deserialize, Serialize)]
#[serde(rename_all = "camelCase")]
pub struct PublicKeyExtension<'a> {
    #[serde(skip_serializing_if = "Option::is_none")]
    pub public_key: Option<PublicKey<'a>>,
}

#[derive(Clone, Debug, Serialize, Deserialize)]
pub struct FeaturedExtension {
    #[serde(skip_serializing_if = "Option::is_none")]
    pub featured: Option<url::Url>,
}

#[derive(Clone, Debug, Serialize, Deserialize, Default)]
pub struct TargetExtension {
    #[serde(skip_serializing_if = "Option::is_none")]
    target: Option<activitystreams::primitives::OneOrMany<activitystreams::base::AnyBase>>,
}

pub type ExtendedPostlike<T> = activitystreams_ext::Ext1<T, TargetExtension>;

#[derive(Deserialize)]
#[serde(untagged)]
pub enum AnyCollection {
    Unordered(activitystreams::collection::UnorderedCollection),
    Ordered(activitystreams::collection::OrderedCollection),
}

#[derive(Clone)]
pub enum FollowLike {
    Follow(activitystreams::activity::Follow),
    Join(activitystreams::activity::Join),
}

impl activitystreams::markers::Base for FollowLike {}

impl FollowLike {
    pub fn id_unchecked(&self) -> Option<&url::Url> {
        match self {
            FollowLike::Follow(follow) => follow.id_unchecked(),
            FollowLike::Join(join) => join.id_unchecked(),
        }
    }

    pub fn take_id(&mut self) -> Option<url::Url> {
        match self {
            FollowLike::Follow(follow) => follow.take_id(),
            FollowLike::Join(join) => join.take_id(),
        }
    }

    pub fn object(
        &self,
    ) -> &activitystreams::primitives::OneOrMany<activitystreams::base::AnyBase> {
        match self {
            FollowLike::Follow(follow) => follow.object(),
            FollowLike::Join(join) => join.object(),
        }
    }

    pub fn actor_unchecked(
        &self,
    ) -> &activitystreams::primitives::OneOrMany<activitystreams::base::AnyBase> {
        match self {
            FollowLike::Follow(follow) => follow.actor_unchecked(),
            FollowLike::Join(join) => join.actor_unchecked(),
        }
    }
}

pub fn try_strip_host<'a>(url: &'a impl AsRef<str>, host_url: &url::Url) -> Option<&'a str> {
    let host_url = host_url.as_str();
    let host_url = host_url.trim_end_matches('/');

    let url = url.as_ref();

    url.strip_prefix(host_url)
}

pub fn get_local_shared_inbox(host_url_apub: &BaseURL) -> BaseURL {
    let mut res = host_url_apub.clone();
    res.path_segments_mut().push("inbox");
    res
}

pub fn get_local_post_apub_id(post: PostLocalID, host_url_apub: &BaseURL) -> BaseURL {
    let mut res = host_url_apub.clone();
    res.path_segments_mut()
        .extend(&["posts", &post.to_string()]);
    res
}

pub fn get_local_post_like_apub_id(
    post_local_id: PostLocalID,
    user: UserLocalID,
    host_url_apub: &BaseURL,
) -> BaseURL {
    let mut res = crate::apub_util::get_local_post_apub_id(post_local_id, host_url_apub);
    res.path_segments_mut()
        .extend(&["likes", &user.to_string()]);
    res
}

pub fn get_local_comment_apub_id(comment: CommentLocalID, host_url_apub: &BaseURL) -> BaseURL {
    let mut res = host_url_apub.clone();
    res.path_segments_mut()
        .extend(&["comments", &comment.to_string()]);
    res
}

pub fn get_local_comment_like_apub_id(
    comment_local_id: CommentLocalID,
    user: UserLocalID,
    host_url_apub: &BaseURL,
) -> BaseURL {
    let mut res = crate::apub_util::get_local_comment_apub_id(comment_local_id, host_url_apub);
    res.path_segments_mut()
        .extend(&["likes", &user.to_string()]);
    res
}

pub fn get_local_person_apub_id(person: UserLocalID, host_url_apub: &BaseURL) -> BaseURL {
    let mut res = host_url_apub.clone();
    res.path_segments_mut()
        .extend(&["users", &person.to_string()]);
    res
}

pub fn get_local_person_outbox_apub_id(person: UserLocalID, host_url_apub: &BaseURL) -> BaseURL {
    let mut res = get_local_person_apub_id(person, host_url_apub);
    res.path_segments_mut().push("outbox");
    res
}

pub fn get_local_person_outbox_page_apub_id(
    person: UserLocalID,
    page: &crate::TimestampOrLatest,
    host_url_apub: &BaseURL,
) -> BaseURL {
    let mut res = get_local_person_outbox_apub_id(person, host_url_apub);
    res.path_segments_mut().extend(&["page", &page.to_string()]);
    res
}

pub fn get_local_community_apub_id(
    community: CommunityLocalID,
    host_url_apub: &BaseURL,
) -> BaseURL {
    let mut res = host_url_apub.clone();
    res.path_segments_mut()
        .extend(&["communities", &community.to_string()]);
    res
}

pub fn get_local_community_featured_apub_id(
    community: CommunityLocalID,
    host_url_apub: &BaseURL,
) -> BaseURL {
    let mut res = get_local_community_apub_id(community, host_url_apub);
    res.path_segments_mut().push("featured");
    res
}

pub fn get_local_community_outbox_apub_id(
    community: CommunityLocalID,
    host_url_apub: &BaseURL,
) -> BaseURL {
    let mut res = get_local_community_apub_id(community, host_url_apub);
    res.path_segments_mut().push("outbox");
    res
}

pub fn get_local_community_outbox_page_apub_id(
    community: CommunityLocalID,
    page: &crate::TimestampOrLatest,
    host_url_apub: &BaseURL,
) -> BaseURL {
    let mut res = get_local_community_outbox_apub_id(community, host_url_apub);
    res.path_segments_mut().extend(&["page", &page.to_string()]);
    res
}

pub fn get_local_community_follow_apub_id(
    community: CommunityLocalID,
    follower: UserLocalID,
    host_url_apub: &BaseURL,
) -> BaseURL {
    let mut res = get_local_community_apub_id(community, host_url_apub);
    res.path_segments_mut()
        .extend(&["followers", &follower.to_string()]);
    res
}

pub fn get_local_person_pubkey_apub_id(person: UserLocalID, host_url_apub: &BaseURL) -> BaseURL {
    let mut res = get_local_person_apub_id(person, host_url_apub);
    res.set_fragment(Some("main-key"));
    res
}

pub fn get_local_community_pubkey_apub_id(
    community: CommunityLocalID,
    host_url_apub: &BaseURL,
) -> BaseURL {
    let mut res = get_local_community_apub_id(community, host_url_apub);
    res.set_fragment(Some("main-key"));
    res
}

pub fn get_local_follow_apub_id(
    community: CommunityLocalID,
    follower: UserLocalID,
    host_url_apub: &BaseURL,
) -> BaseURL {
    let mut res = get_local_community_apub_id(community, host_url_apub);
    res.path_segments_mut()
        .extend(&["followers", &follower.to_string()]);
    res
}

pub fn now_http_date() -> hyper::header::HeaderValue {
    chrono::offset::Utc::now()
        .format("%a, %d %b %Y %T GMT")
        .to_string()
        .parse()
        .unwrap()
}

pub fn do_sign(
    key: &openssl::pkey::PKey<openssl::pkey::Private>,
    src: &[u8],
) -> Result<Vec<u8>, openssl::error::ErrorStack> {
    let mut signer = openssl::sign::Signer::new(openssl::hash::MessageDigest::sha256(), key)?;
    signer.update(src)?;
    signer.sign_to_vec()
}

pub fn do_verify(
    key: &openssl::pkey::PKey<openssl::pkey::Public>,
    alg: openssl::hash::MessageDigest,
    src: &[u8],
    sig: &[u8],
) -> Result<bool, openssl::error::ErrorStack> {
    let mut verifier = openssl::sign::Verifier::new(alg, key)?;
    verifier.update(src)?;
    verifier.verify(sig)
}

pub struct PubKeyInfo {
    algorithm: Option<openssl::hash::MessageDigest>,
    key: Vec<u8>,
}

pub enum ActorLocalInfo {
    User {
        id: UserLocalID,
        public_key: Option<PubKeyInfo>,
    },
    Community {
        id: CommunityLocalID,
        public_key: Option<PubKeyInfo>,
    },
}

impl ActorLocalInfo {
    pub fn public_key(&self) -> Option<&PubKeyInfo> {
        match self {
            ActorLocalInfo::User { public_key, .. } => public_key.as_ref(),
            ActorLocalInfo::Community { public_key, .. } => public_key.as_ref(),
        }
    }

    pub fn as_ref(&self) -> ThingLocalRef {
        match self {
            ActorLocalInfo::User { id, .. } => ThingLocalRef::User(*id),
            ActorLocalInfo::Community { id, .. } => ThingLocalRef::Community(*id),
        }
    }
}

#[derive(Clone, Debug, thiserror::Error)]
#[error("Incoming object failed containment check")]
pub struct NotContained;

pub fn require_containment(object_id: &url::Url, actor_id: &url::Url) -> Result<(), NotContained> {
    if object_id.host() == actor_id.host() && object_id.port() == actor_id.port() {
        Ok(())
    } else {
        Err(NotContained)
    }
}

pub async fn fetch_ap_object_raw(
    ap_id: &url::Url,
    http_client: &crate::HttpClient,
) -> Result<serde_json::Value, crate::Error> {
    let mut current_id = hyper::Uri::try_from(ap_id.as_str())?;
    for _ in 0..3u8 {
        // avoid infinite loop in malicious or broken cases
        let res = crate::res_to_error(
            http_client
                .request(
                    hyper::Request::get(&current_id)
                        .header(hyper::header::ACCEPT, ACTIVITY_TYPE)
                        .body(Default::default())?,
                )
                .await?,
        )
        .await?;

        let body = hyper::body::to_bytes(res.into_body()).await?;
        let body: serde_json::Value = serde_json::from_slice(&body)?;

        current_id = match body.get("id") {
            None => return Err(crate::Error::InternalStrStatic("Missing id in object")),
            Some(body_id) => match body_id {
                serde_json::Value::String(body_id) => {
                    if current_id == body_id.as_ref() {
                        return Ok(body);
                    }

                    TryFrom::try_from(body_id)?
                }
                _ => return Err(crate::Error::InternalStrStatic("id was not a string")),
            },
        }
    }

    Err(crate::Error::InternalStrStatic("Recursion depth exceeded"))
}

pub async fn fetch_ap_object(
    ap_id: &url::Url,
    http_client: &crate::HttpClient,
) -> Result<Verified<KnownObject>, crate::Error> {
    let value = fetch_ap_object_raw(ap_id, http_client).await?;
    let value: KnownObject = serde_json::from_value(value)?;
    Ok(Verified(value))
}

pub async fn fetch_actor(
    req_ap_id: &url::Url,
    ctx: Arc<crate::BaseContext>,
) -> Result<ActorLocalInfo, crate::Error> {
    let obj = fetch_ap_object(req_ap_id, &ctx.http_client).await?;
    match ingest::ingest_object_boxed(obj, ingest::FoundFrom::Other, ctx).await? {
        Some(ingest::IngestResult::Actor(info)) => Ok(info),
        _ => Err(crate::Error::InternalStrStatic("Unrecognized actor type")),
    }
}

pub async fn get_or_fetch_user_local_id(
    ap_id: &url::Url,
    db: &tokio_postgres::Client,
    ctx: &Arc<crate::BaseContext>,
) -> Result<UserLocalID, crate::Error> {
    if let Some(remaining) = try_strip_host(ap_id, &ctx.host_url_apub) {
        if let Some(remaining) = remaining.strip_prefix("/users/") {
            Ok(remaining.parse()?)
        } else {
            Err(crate::Error::InternalStr(format!(
                "Unrecognized local AP ID: {:?}",
                ap_id
            )))
        }
    } else {
        match db
            .query_opt("SELECT id FROM person WHERE ap_id=$1", &[&ap_id.as_str()])
            .await?
        {
            Some(row) => Ok(UserLocalID(row.get(0))),
            None => {
                // Not known yet, time to fetch

                let actor = fetch_actor(ap_id, ctx.clone()).await?;

                if let ActorLocalInfo::User { id, .. } = actor {
                    Ok(id)
                } else {
                    Err(crate::Error::InternalStrStatic("Not a Person"))
                }
            }
        }
    }
}

pub async fn fetch_or_create_local_user_privkey(
    user: UserLocalID,
    db: &tokio_postgres::Client,
) -> Result<openssl::pkey::PKey<openssl::pkey::Private>, crate::Error> {
    let row = db
        .query_one(
            "SELECT private_key, local FROM person WHERE id=$1",
            &[&user],
        )
        .await?;
    match row.get(0) {
        Some(bytes) => Ok(openssl::pkey::PKey::private_key_from_pem(bytes)?),
        None => {
            let local: bool = row.get(1);
            if !local {
                Err(crate::Error::InternalStr(format!(
                    "Won't create privkey for user {} because they aren't local",
                    user
                )))
            } else {
                let rsa = openssl::rsa::Rsa::generate(crate::KEY_BITS)?;
                let private_key = rsa.private_key_to_pem()?;
                let public_key = rsa.public_key_to_pem()?;

                db.execute(
                    "UPDATE person SET private_key=$1, public_key=$2 WHERE id=$3",
                    &[&private_key, &public_key, &user],
                )
                .await?;

                Ok(openssl::pkey::PKey::from_rsa(rsa)?)
            }
        }
    }
}

pub async fn fetch_or_create_local_community_privkey(
    community: CommunityLocalID,
    db: &tokio_postgres::Client,
) -> Result<openssl::pkey::PKey<openssl::pkey::Private>, crate::Error> {
    let row = db
        .query_one(
            "SELECT private_key, local FROM community WHERE id=$1",
            &[&community],
        )
        .await?;
    match row.get(0) {
        Some(bytes) => Ok(openssl::pkey::PKey::private_key_from_pem(bytes)?),
        None => {
            let local: bool = row.get(1);
            if !local {
                Err(crate::Error::InternalStr(format!(
                    "Won't create privkey for community {} because they aren't local",
                    community,
                )))
            } else {
                let rsa = openssl::rsa::Rsa::generate(crate::KEY_BITS)?;
                let private_key = rsa.private_key_to_pem()?;
                let public_key = rsa.public_key_to_pem()?;

                db.execute(
                    "UPDATE community SET private_key=$1, public_key=$2 WHERE id=$3",
                    &[&private_key, &public_key, &community],
                )
                .await?;

                Ok(openssl::pkey::PKey::from_rsa(rsa)?)
            }
        }
    }
}

pub async fn fetch_or_create_local_actor_privkey(
    actor_ref: ActorLocalRef,
    db: &tokio_postgres::Client,
    host_url_apub: &BaseURL,
) -> Result<(openssl::pkey::PKey<openssl::pkey::Private>, BaseURL), crate::Error> {
    Ok(match actor_ref {
        ActorLocalRef::Person(id) => (
            fetch_or_create_local_user_privkey(id, db).await?,
            get_local_person_pubkey_apub_id(id, host_url_apub),
        ),
        ActorLocalRef::Community(id) => (
            fetch_or_create_local_community_privkey(id, db).await?,
            get_local_community_pubkey_apub_id(id, host_url_apub),
        ),
    })
}

pub fn spawn_enqueue_fetch_community_featured(
    community: CommunityLocalID,
    featured_url: url::Url,
    ctx: Arc<crate::RouteContext>,
) {
    crate::spawn_task(async move {
        ctx.enqueue_task(&crate::tasks::FetchCommunityFeatured {
            community_id: community,
            featured_url,
        })
        .await
    });
}

pub fn spawn_enqueue_send_new_community_update(
    community: CommunityLocalID,
    ctx: Arc<crate::RouteContext>,
) {
    crate::spawn_task(async move {
        let activity =
            local_community_update_to_ap(community, uuid::Uuid::new_v4(), &ctx.host_url_apub)?;
        enqueue_send_to_community_followers(community, activity, ctx).await
    });
}

pub fn spawn_enqueue_send_community_follow(
    community: CommunityLocalID,
    local_follower: UserLocalID,
    ctx: Arc<crate::RouteContext>,
) {
    crate::spawn_task(async move {
        let db = ctx.db_pool.get().await?;

        let (community_ap_id, community_inbox): (url::Url, url::Url) = {
            let row = db
                .query_one(
                    "SELECT local, ap_id, ap_inbox FROM community WHERE id=$1",
                    &[&community],
                )
                .await?;
            let local = row.get(0);
            if local {
                // no need to send follows to ourself
                return Ok(());
            } else {
                let ap_id: Option<&str> = row.get(1);
                let ap_inbox: Option<&str> = row.get(2);

                (if let Some(ap_id) = ap_id {
                    if let Some(ap_inbox) = ap_inbox {
                        Some((ap_id.parse()?, ap_inbox.parse()?))
                    } else {
                        None
                    }
                } else {
                    None
                })
                .ok_or_else(|| {
                    crate::Error::InternalStr(format!(
                        "Missing apub info for community {}",
                        community
                    ))
                })?
            }
        };

        let person_ap_id = get_local_person_apub_id(local_follower, &ctx.host_url_apub);

        let mut follow =
            activitystreams::activity::Follow::new(person_ap_id, community_ap_id.clone());
        follow
            .set_context(activitystreams::context())
            .set_id(
                get_local_community_follow_apub_id(community, local_follower, &ctx.host_url_apub)
                    .into(),
            )
            .set_to(community_ap_id);

        std::mem::drop(db);

        ctx.enqueue_task(&crate::tasks::DeliverToInbox {
            inbox: Cow::Owned(community_inbox),
            sign_as: Some(ActorLocalRef::Person(local_follower)),
            object: serde_json::to_string(&follow)?,
        })
        .await?;

        Ok(())
    });
}

pub fn spawn_enqueue_send_community_follow_undo(
    undo_id: uuid::Uuid,
    community_local_id: CommunityLocalID,
    local_follower: UserLocalID,
    ctx: Arc<crate::RouteContext>,
) {
    crate::spawn_task(async move {
        let community_inbox: url::Url = {
            let db = ctx.db_pool.get().await?;

            let row = db
                .query_one(
                    "SELECT local, ap_inbox FROM community WHERE id=$1",
                    &[&community_local_id],
                )
                .await?;
            let local = row.get(0);
            if local {
                // no need to send follow state to ourself
                return Ok(());
            } else {
                let ap_inbox: Option<&str> = row.get(1);

                ap_inbox
                    .ok_or_else(|| {
                        crate::Error::InternalStr(format!(
                            "Missing apub info for community {}",
                            community_local_id,
                        ))
                    })?
                    .parse()?
            }
        };

        let undo = local_community_follow_undo_to_ap(
            undo_id,
            community_local_id,
            local_follower,
            &ctx.host_url_apub,
        )?;

        ctx.enqueue_task(&crate::tasks::DeliverToInbox {
            inbox: Cow::Owned(community_inbox),
            sign_as: Some(ActorLocalRef::Person(local_follower)),
            object: serde_json::to_string(&undo)?,
        })
        .await?;

        Ok(())
    });
}

pub fn local_community_post_announce_ap(
    community_id: CommunityLocalID,
    post_local_id: PostLocalID,
    post_ap_id: url::Url,
    host_url_apub: &BaseURL,
) -> Result<activitystreams::activity::Announce, crate::Error> {
    let community_ap_id = get_local_community_apub_id(community_id, host_url_apub);

    let mut announce =
        activitystreams::activity::Announce::new(community_ap_id.clone(), post_ap_id);

    announce
        .set_context(activitystreams::context())
        .set_id({
            let mut res = community_ap_id.clone();
            res.path_segments_mut()
                .extend(&["posts", &post_local_id.to_string(), "announce"]);
            res.into()
        })
        .set_to({
            let mut res = community_ap_id;
            res.path_segments_mut().push("followers");
            res
        })
        .set_cc(activitystreams::public());

    Ok(announce)
}

pub fn local_community_post_add_ap(
    community_id: CommunityLocalID,
    post_local_id: PostLocalID,
    post_ap_id: url::Url,
    host_url_apub: &BaseURL,
) -> Result<activitystreams::activity::Add, crate::Error> {
    let community_ap_id = get_local_community_apub_id(community_id, host_url_apub);

    let mut add = activitystreams::activity::Add::new(community_ap_id.clone(), post_ap_id);

    add.set_context(activitystreams::context())
        .set_id({
            let mut res = community_ap_id.clone();
            res.path_segments_mut()
                .extend(&["posts", &post_local_id.to_string(), "add"]);
            res.into()
        })
        .set_target(get_local_community_outbox_apub_id(
            community_id,
            host_url_apub,
        ))
        .set_to({
            let mut res = community_ap_id;
            res.path_segments_mut().push("followers");
            res
        })
        .set_cc(activitystreams::public());

    Ok(add)
}

pub fn local_community_post_add_undo_ap(
    community_id: CommunityLocalID,
    post_local_id: PostLocalID,
    post_ap_id: url::Url,
    uuid: &uuid::Uuid,
    host_url_apub: &BaseURL,
) -> Result<activitystreams::activity::Undo, crate::Error> {
    let community_ap_id = get_local_community_apub_id(community_id, host_url_apub);

    let add = local_community_post_add_ap(community_id, post_local_id, post_ap_id, host_url_apub)?;

    let mut undo =
        activitystreams::activity::Undo::new(community_ap_id.clone(), add.into_any_base()?);

    undo.set_context(activitystreams::context())
        .set_id({
            let mut res = community_ap_id.clone();
            res.path_segments_mut().extend(&[
                "posts",
                &post_local_id.to_string(),
                "add",
                "undos",
                &uuid.to_string(),
            ]);
            res.into()
        })
        .set_to({
            let mut res = community_ap_id;
            res.path_segments_mut().push("followers");
            res
        })
        .set_cc(activitystreams::public());

    Ok(undo)
}

pub fn local_community_post_announce_undo_ap(
    community_id: CommunityLocalID,
    post_local_id: PostLocalID,
    post_ap_id: url::Url,
    uuid: &uuid::Uuid,
    host_url_apub: &BaseURL,
) -> Result<activitystreams::activity::Undo, crate::Error> {
    let community_ap_id = get_local_community_apub_id(community_id, host_url_apub);

    let announce =
        local_community_post_announce_ap(community_id, post_local_id, post_ap_id, host_url_apub)?;

    let mut undo =
        activitystreams::activity::Undo::new(community_ap_id.clone(), announce.into_any_base()?);

    undo.set_context(activitystreams::context())
        .set_id({
            let mut res = community_ap_id.clone();
            res.path_segments_mut().extend(&[
                "posts",
                &post_local_id.to_string(),
                "announce",
                "undos",
                &uuid.to_string(),
            ]);
            res.into()
        })
        .set_to({
            let mut res = community_ap_id;
            res.path_segments_mut().push("followers");
            res
        })
        .set_cc(activitystreams::public());

    Ok(undo)
}

pub fn local_community_comment_announce_ap(
    community_id: CommunityLocalID,
    comment_local_id: CommentLocalID,
    comment_ap_id: url::Url,
    host_url_apub: &BaseURL,
) -> Result<activitystreams::activity::Announce, crate::Error> {
    let community_ap_id = get_local_community_apub_id(community_id, host_url_apub);

    let mut announce =
        activitystreams::activity::Announce::new(community_ap_id.deref().clone(), comment_ap_id);

    announce.set_context(activitystreams::context()).set_id({
        let mut res = community_ap_id;
        res.path_segments_mut()
            .extend(&["comments", &comment_local_id.to_string(), "announce"]);
        res.into()
    });

    Ok(announce)
}

pub fn spawn_announce_community_post(
    community: CommunityLocalID,
    post_local_id: PostLocalID,
    post_ap_id: url::Url,
    ctx: Arc<crate::RouteContext>,
) {
    match local_community_post_announce_ap(
        community,
        post_local_id,
        post_ap_id.clone(),
        &ctx.host_url_apub,
    ) {
        Err(err) => {
            log::error!("Failed to create Announce: {:?}", err);
        }
        Ok(announce) => {
            crate::spawn_task(enqueue_send_to_community_followers(
                community,
                announce,
                ctx.clone(),
            ));
        }
    }
    match local_community_post_add_ap(community, post_local_id, post_ap_id, &ctx.host_url_apub) {
        Err(err) => {
            log::error!("Failed to create Add: {:?}", err);
        }
        Ok(add) => {
            crate::spawn_task(enqueue_send_to_community_followers(community, add, ctx));
        }
    }
}

pub fn spawn_enqueue_send_community_post_announce_undo(
    community: CommunityLocalID,
    post: PostLocalID,
    post_ap_id: url::Url,
    ctx: Arc<crate::RouteContext>,
) {
    {
        let ctx = ctx.clone();
        let post_ap_id = post_ap_id.clone();

        crate::spawn_task(async move {
            let undo = local_community_post_announce_undo_ap(
                community,
                post,
                post_ap_id,
                &uuid::Uuid::new_v4(),
                &ctx.host_url_apub,
            )?;

            enqueue_send_to_community_followers(community, undo, ctx).await
        });
    }

    crate::spawn_task(async move {
        let undo = local_community_post_add_undo_ap(
            community,
            post,
            post_ap_id,
            &uuid::Uuid::new_v4(),
            &ctx.host_url_apub,
        )?;

        enqueue_send_to_community_followers(community, undo, ctx).await
    });
}

pub fn spawn_announce_community_comment(
    community: CommunityLocalID,
    comment_local_id: CommentLocalID,
    comment_ap_id: url::Url,
    ctx: Arc<crate::RouteContext>,
) {
    let announce = local_community_comment_announce_ap(
        community,
        comment_local_id,
        comment_ap_id,
        &ctx.host_url_apub,
    );

    crate::spawn_task(async move {
        let announce = announce?;
        enqueue_send_to_community_followers(community, announce, ctx).await
    });
}

pub fn local_community_update_to_ap(
    community_id: CommunityLocalID,
    update_id: uuid::Uuid,
    host_url_apub: &BaseURL,
) -> Result<activitystreams::activity::Update, crate::Error> {
    let community_ap_id = get_local_community_apub_id(community_id, host_url_apub);

    let mut update =
        activitystreams::activity::Update::new(community_ap_id.clone(), community_ap_id.clone());

    update.set_id({
        let mut res = community_ap_id;
        res.path_segments_mut()
            .extend(&["updates", &update_id.to_string()]);
        res.into()
    });

    Ok(update)
}

pub fn local_community_follow_undo_to_ap(
    undo_id: uuid::Uuid,
    community_local_id: CommunityLocalID,
    local_follower: UserLocalID,
    host_url_apub: &BaseURL,
) -> Result<activitystreams::activity::Undo, crate::Error> {
    let mut undo = activitystreams::activity::Undo::new(
        get_local_person_apub_id(local_follower, host_url_apub),
        get_local_community_follow_apub_id(community_local_id, local_follower, host_url_apub),
    );
    undo.set_context(activitystreams::context()).set_id({
        let mut res = host_url_apub.clone();
        res.path_segments_mut()
            .extend(&["community_follow_undos", &undo_id.to_string()]);
        res.into()
    });

    Ok(undo)
}

pub fn community_follow_accept_to_ap(
    community_ap_id: BaseURL,
    follower_local_id: UserLocalID,
    follow_ap_id: url::Url,
) -> Result<activitystreams::activity::Accept, crate::Error> {
    let mut accept = activitystreams::activity::Accept::new(community_ap_id.clone(), follow_ap_id);

    accept.set_context(activitystreams::context()).set_id({
        let mut res = community_ap_id;
        res.path_segments_mut()
            .extend(&["followers", &follower_local_id.to_string(), "accept"]);
        res.into()
    });

    Ok(accept)
}

pub fn spawn_enqueue_send_community_follow_accept(
    local_community: CommunityLocalID,
    follower: UserLocalID,
    follow: Contained<'static, FollowLike>,
    ctx: Arc<crate::RouteContext>,
) {
    crate::spawn_task(async move {
        let db = ctx.db_pool.get().await?;

        let follow_ap_id = {
            (match follow.into_inner() {
                Cow::Owned(follow) => follow.into_inner().take_id(),
                Cow::Borrowed(follow) => follow.id_unchecked().cloned(),
            })
            .ok_or(crate::Error::InternalStrStatic(
                "Missing ID in Follow activity",
            ))?
        };

        let community_ap_id = get_local_community_apub_id(local_community, &ctx.host_url_apub);

        let follower_inbox = {
            let row = db
                .query_one(
                    "SELECT local, ap_inbox FROM person WHERE id=$1",
                    &[&follower],
                )
                .await?;

            let local = row.get(0);
            if local {
                // Shouldn't happen, but fine to ignore it
                return Ok(());
            } else {
                let ap_inbox: Option<&str> = row.get(1);

                ap_inbox
                    .ok_or_else(|| {
                        crate::Error::InternalStr(format!(
                            "Missing apub info for user {}",
                            follower
                        ))
                    })?
                    .parse()?
            }
        };

        let accept = community_follow_accept_to_ap(community_ap_id, follower, follow_ap_id)?;
        log::debug!("{:?}", accept);

        let body = serde_json::to_string(&accept)?;

        std::mem::drop(db);

        ctx.enqueue_task(&crate::tasks::DeliverToInbox {
            inbox: Cow::Owned(follower_inbox),
            sign_as: Some(ActorLocalRef::Community(local_community)),
            object: body,
        })
        .await?;

        Ok(())
    });
}

pub fn post_to_ap(
    post: &crate::PostInfo<'_>,
    community_ap_id: url::Url,
    community_ap_outbox: Option<url::Url>,
    ctx: &crate::BaseContext,
) -> Result<activitystreams::base::AnyBase, crate::Error> {
    fn apply_properties<
        K,
        O: activitystreams::object::ObjectExt<K> + activitystreams::base::BaseExt<K>,
    >(
        props: &mut ExtendedPostlike<activitystreams::object::ApObject<O>>,
        post: &crate::PostInfo,
        community_ap_id: url::Url,
        community_ap_outbox: Option<url::Url>,
        ctx: &crate::BaseContext,
    ) -> Result<(), crate::Error> {
        props
            .set_id(get_local_post_apub_id(post.id, &ctx.host_url_apub).into())
            .set_context(activitystreams::context())
            .set_attributed_to(get_local_person_apub_id(
                post.author.unwrap(),
                &ctx.host_url_apub,
            ))
            .set_published(*post.created)
            .set_to(community_ap_id)
            .set_cc(activitystreams::public());

        if let Some(community_ap_outbox) = community_ap_outbox {
            props.ext_one.target = Some(activitystreams::primitives::OneOrMany::from_xsd_any_uri(
                community_ap_outbox,
            ));
        }

        if let Some(html) = post.content_html {
            props
                .set_content(crate::clean_html(html))
                .set_media_type(mime::TEXT_HTML);

            if let Some(md) = post.content_markdown {
                let mut src = activitystreams::object::Object::<()>::new();
                src.set_content(md)
                    .set_media_type("text/markdown".parse().unwrap())
                    .delete_kind();
                props.set_source(src.into_any_base()?);
            }
        } else if let Some(text) = post.content_text {
            props.set_content(text).set_media_type(mime::TEXT_PLAIN);
        }

        Ok(())
    }

    match post.href {
        Some(href) => {
            if href.starts_with("local-media://") {
                let mut attachment = activitystreams::object::Image::new();
                attachment.set_url(ctx.process_href(href, post.id).into_owned());

                let mut post_ap = activitystreams::object::Note::new();

                post_ap
                    .set_summary(post.title)
<<<<<<< HEAD
                    .set_name(post.title)
                    .set_published(*post.created)
                    .set_to(community_ap_id)
                    .set_cc(activitystreams::public())
=======
>>>>>>> 880b5c8c
                    .add_attachment(attachment.into_any_base()?);

                let mut post_ap = ExtendedPostlike::new(
                    activitystreams::object::ApObject::new(post_ap),
                    Default::default(),
                );

                apply_properties(
                    &mut post_ap,
                    post,
                    community_ap_id,
                    community_ap_outbox,
                    &ctx,
                )?;

                Ok(activitystreams::base::AnyBase::from_arbitrary_json(
                    post_ap,
                )?)
            } else {
                let mut post_ap = activitystreams::object::Page::new();

<<<<<<< HEAD
                post_ap
                    .set_context(activitystreams::context())
                    .set_id(get_local_post_apub_id(post.id, &ctx.host_url_apub).into())
                    .set_attributed_to(get_local_person_apub_id(
                        post.author.unwrap(),
                        &ctx.host_url_apub,
                    ))
                    .set_url(href.to_owned())
                    .set_summary(post.title)
                    .set_name(post.title)
                    .set_published(*post.created)
                    .set_to(community_ap_id)
                    .set_cc(activitystreams::public());
=======
                post_ap.set_url(href.to_owned()).set_summary(post.title);
>>>>>>> 880b5c8c

                let mut post_ap = ExtendedPostlike::new(
                    activitystreams::object::ApObject::new(post_ap),
                    Default::default(),
                );

                apply_properties(
                    &mut post_ap,
                    post,
                    community_ap_id,
                    community_ap_outbox,
                    &ctx,
                )?;

                Ok(activitystreams::base::AnyBase::from_arbitrary_json(
                    post_ap,
                )?)
            }
        }
        None => {
            let mut post_ap = activitystreams::object::Note::new();

<<<<<<< HEAD
            post_ap
                .set_context(activitystreams::context())
                .set_id(get_local_post_apub_id(post.id, &ctx.host_url_apub).into())
                .set_attributed_to(Into::<url::Url>::into(get_local_person_apub_id(
                    post.author.unwrap(),
                    &ctx.host_url_apub,
                )))
                .set_summary(post.title)
                .set_name(post.title)
                .set_published(*post.created)
                .set_to(community_ap_id)
                .set_cc(activitystreams::public());
=======
            post_ap.set_summary(post.title);
>>>>>>> 880b5c8c

            let mut post_ap = ExtendedPostlike::new(
                activitystreams::object::ApObject::new(post_ap),
                Default::default(),
            );

            apply_properties(
                &mut post_ap,
                post,
                community_ap_id,
                community_ap_outbox,
                &ctx,
            )?;

            Ok(activitystreams::base::AnyBase::from_arbitrary_json(
                post_ap,
            )?)
        }
    }
}

pub fn local_post_to_create_ap(
    post: &crate::PostInfo<'_>,
    community_ap_id: url::Url,
    community_ap_outbox: Option<url::Url>,
    ctx: &crate::BaseContext,
) -> Result<activitystreams::activity::Create, crate::Error> {
<<<<<<< HEAD
    let post_ap = post_to_ap(post, community_ap_id.clone(), ctx)?;
=======
    let post_ap = post_to_ap(post, community_ap_id, community_ap_outbox, ctx)?;
>>>>>>> 880b5c8c

    let mut create = activitystreams::activity::Create::new(
        get_local_person_apub_id(post.author.unwrap(), &ctx.host_url_apub),
        post_ap,
    );
    create.set_context(activitystreams::context()).set_id({
        let mut res = get_local_post_apub_id(post.id, &ctx.host_url_apub);
        res.path_segments_mut().push("create");
        res.into()
    });
    create.set_to(community_ap_id);
    create.set_cc(activitystreams::public());

    Ok(create)
}

pub fn local_comment_to_ap(
    comment: &crate::CommentInfo,
    post_ap_id: &url::Url,
    parent_ap_id: Option<url::Url>,
    parent_or_post_author_ap_id: Option<url::Url>,
    community_ap_id: url::Url,
    ctx: &crate::BaseContext,
) -> Result<activitystreams::object::ApObject<activitystreams::object::Note>, crate::Error> {
    let mut obj = activitystreams::object::Note::new();

    obj.set_context(activitystreams::context())
        .set_id(get_local_comment_apub_id(comment.id, &ctx.host_url_apub).into())
        .set_attributed_to(url::Url::from(get_local_person_apub_id(
            comment.author.unwrap(),
            &ctx.host_url_apub,
        )))
        .set_published(comment.created)
        .set_in_reply_to(parent_ap_id.unwrap_or_else(|| post_ap_id.clone()));

    if let Some(attachment_href) = ctx.process_attachments_inner(
        comment.attachment_href.as_deref().map(Cow::Borrowed),
        comment.id,
    ) {
        let mut attachment = activitystreams::object::Image::new();
        attachment.set_url(attachment_href.into_owned());

        obj.add_attachment(attachment.into_any_base()?);
    }

    let mut obj = activitystreams::object::ApObject::new(obj);

    if let Some(html) = &comment.content_html {
        obj.set_content(crate::clean_html(html))
            .set_media_type(mime::TEXT_HTML);

        if let Some(md) = &comment.content_markdown {
            let mut src = activitystreams::object::Object::<()>::new();
            src.set_content(md.as_ref())
                .set_media_type("text/markdown".parse().unwrap())
                .delete_kind();
            obj.set_source(src.into_any_base()?);
        }
    } else if let Some(text) = &comment.content_text {
        obj.set_content(text.as_ref().to_owned())
            .set_media_type(mime::TEXT_PLAIN);
    }

    if let Some(parent_or_post_author_ap_id) = parent_or_post_author_ap_id {
        obj.set_to(parent_or_post_author_ap_id)
            .set_many_ccs(vec![activitystreams::public(), community_ap_id]);
    } else {
        obj.set_to(community_ap_id)
            .set_cc(activitystreams::public());
    }

    Ok(obj)
}

pub fn spawn_enqueue_send_local_post_to_community(
    post: crate::PostInfoOwned,
    ctx: Arc<crate::RouteContext>,
) {
    crate::spawn_task(async move {
        let db = ctx.db_pool.get().await?;

        let (community_ap_id, community_inbox, community_outbox): (
            url::Url,
            url::Url,
            Option<url::Url>,
        ) = {
            let row = db
                .query_one(
                    "SELECT local, ap_id, COALESCE(ap_shared_inbox, ap_inbox), ap_outbox FROM community WHERE id=$1",
                    &[&post.community],
                )
                .await?;
            let local = row.get(0);
            if local {
                // no need to send posts for local communities
                return Ok(());
            } else {
                let ap_id: Option<&str> = row.get(1);
                let ap_inbox: Option<&str> = row.get(2);
                let ap_outbox: Option<&str> = row.get(3);

                (if let Some(ap_id) = ap_id {
                    if let Some(ap_inbox) = ap_inbox {
                        Some((
                            ap_id.parse()?,
                            ap_inbox.parse()?,
                            ap_outbox.and_then(|x| x.parse().ok()),
                        ))
                    } else {
                        None
                    }
                } else {
                    None
                })
                .ok_or_else(|| {
                    crate::Error::InternalStr(format!(
                        "Missing apub info for community {}",
                        post.community
                    ))
                })?
            }
        };

        let create =
            local_post_to_create_ap(&(&post).into(), community_ap_id, community_outbox, &ctx)?;

        ctx.enqueue_task(&crate::tasks::DeliverToInbox {
            inbox: Cow::Owned(community_inbox),
            sign_as: Some(ActorLocalRef::Person(post.author.unwrap())),
            object: serde_json::to_string(&create)?,
        })
        .await?;

        Ok(())
    });
}

pub fn local_post_delete_to_ap(
    post_id: PostLocalID,
    author: UserLocalID,
    host_url_apub: &BaseURL,
) -> Result<activitystreams::activity::Delete, crate::Error> {
    let post_ap_id = get_local_post_apub_id(post_id, host_url_apub);
    let mut delete = activitystreams::activity::Delete::new(
        get_local_person_apub_id(author, host_url_apub),
        post_ap_id.clone(),
    );
    delete.set_context(activitystreams::context()).set_id({
        let mut res = post_ap_id;
        res.path_segments_mut().push("delete");
        res.into()
    });

    Ok(delete)
}

pub fn local_comment_delete_to_ap(
    comment_id: CommentLocalID,
    author: UserLocalID,
    host_url_apub: &BaseURL,
) -> Result<activitystreams::activity::Delete, crate::Error> {
    let comment_ap_id = get_local_comment_apub_id(comment_id, host_url_apub);

    let mut delete = activitystreams::activity::Delete::new(
        get_local_person_apub_id(author, host_url_apub),
        comment_ap_id.clone(),
    );

    delete.set_context(activitystreams::context()).set_id({
        let mut res = comment_ap_id;
        res.path_segments_mut().push("delete");
        res.into()
    });

    Ok(delete)
}

pub fn local_comment_to_create_ap(
    comment: &crate::CommentInfo,
    post_ap_id: &url::Url,
    parent_ap_id: Option<url::Url>,
    parent_or_post_author_ap_id: Option<url::Url>,
    community_ap_id: url::Url,
    ctx: &crate::BaseContext,
) -> Result<activitystreams::activity::Create, crate::Error> {
    let comment_ap = local_comment_to_ap(
        comment,
        post_ap_id,
        parent_ap_id,
        parent_or_post_author_ap_id.clone(),
        community_ap_id.clone(),
        ctx,
    )?;

    let author = comment.author.unwrap();

    let mut create = activitystreams::activity::Create::new(
        get_local_person_apub_id(author, &ctx.host_url_apub),
        comment_ap.into_any_base()?,
    );
    create.set_context(activitystreams::context()).set_id({
        let mut res = get_local_comment_apub_id(comment.id, &ctx.host_url_apub);
        res.path_segments_mut().push("create");
        res.into()
    });

    if let Some(parent_or_post_author_ap_id) = parent_or_post_author_ap_id {
        create
            .set_to(parent_or_post_author_ap_id)
            .set_many_ccs(vec![activitystreams::public(), community_ap_id]);
    } else {
        create
            .set_to(community_ap_id)
            .set_cc(activitystreams::public());
    }

    Ok(create)
}

pub fn local_post_like_to_ap(
    post_local_id: PostLocalID,
    post_ap_id: BaseURL,
    user: UserLocalID,
    host_url_apub: &BaseURL,
) -> Result<activitystreams::activity::Like, crate::Error> {
    let mut like = activitystreams::activity::Like::new(
        crate::apub_util::get_local_person_apub_id(user, host_url_apub),
        post_ap_id,
    );
    like.set_context(activitystreams::context())
        .set_id(get_local_post_like_apub_id(post_local_id, user, host_url_apub).into());

    Ok(like)
}

pub fn local_post_like_undo_to_ap(
    undo_id: uuid::Uuid,
    post_local_id: PostLocalID,
    user: UserLocalID,
    host_url_apub: &BaseURL,
) -> Result<activitystreams::activity::Undo, crate::Error> {
    let like_ap_id = get_local_post_like_apub_id(post_local_id, user, host_url_apub);

    let mut undo = activitystreams::activity::Undo::new(
        get_local_person_apub_id(user, host_url_apub),
        like_ap_id,
    );
    undo.set_context(activitystreams::context()).set_id({
        let mut res = host_url_apub.clone();
        res.path_segments_mut()
            .extend(&["post_like_undos", &undo_id.to_string()]);
        res.into()
    });

    Ok(undo)
}

pub fn local_comment_like_to_ap(
    comment_local_id: CommentLocalID,
    comment_ap_id: BaseURL,
    user: UserLocalID,
    host_url_apub: &BaseURL,
) -> Result<activitystreams::activity::Like, crate::Error> {
    let mut like = activitystreams::activity::Like::new(
        crate::apub_util::get_local_person_apub_id(user, host_url_apub),
        comment_ap_id,
    );
    like.set_context(activitystreams::context())
        .set_id(get_local_comment_like_apub_id(comment_local_id, user, host_url_apub).into());

    Ok(like)
}

pub fn local_comment_like_undo_to_ap(
    undo_id: uuid::Uuid,
    comment_local_id: CommentLocalID,
    user: UserLocalID,
    host_url_apub: &BaseURL,
) -> Result<activitystreams::activity::Undo, crate::Error> {
    let like_ap_id = get_local_comment_like_apub_id(comment_local_id, user, host_url_apub);

    let mut undo = activitystreams::activity::Undo::new(
        get_local_person_apub_id(user, host_url_apub),
        like_ap_id,
    );
    undo.set_context(activitystreams::context()).set_id({
        let mut res = host_url_apub.clone();
        res.path_segments_mut()
            .extend(&["comment_like_undos", &undo_id.to_string()]);
        res.into()
    });

    Ok(undo)
}

pub fn spawn_enqueue_send_comment(
    inboxes: HashSet<url::Url>,
    comment: crate::CommentInfo,
    community_ap_id: url::Url,
    post_ap_id: url::Url,
    parent_ap_id: Option<url::Url>,
    post_or_parent_author_ap_id: Option<url::Url>,
    ctx: Arc<crate::RouteContext>,
) {
    if inboxes.is_empty() {
        return;
    }

    let create = local_comment_to_create_ap(
        &comment,
        &post_ap_id,
        parent_ap_id,
        post_or_parent_author_ap_id,
        community_ap_id,
        &ctx,
    );

    let author = comment.author.unwrap();

    crate::spawn_task(async move {
        let create = create?;

        // TODO maybe insert these at the same time
        for inbox in inboxes {
            ctx.enqueue_task(&crate::tasks::DeliverToInbox {
                inbox: Cow::Owned(inbox),
                sign_as: Some(ActorLocalRef::Person(author)),
                object: serde_json::to_string(&create)?,
            })
            .await?;
        }

        Ok(())
    });
}

pub async fn enqueue_forward_to_community_followers(
    community_id: CommunityLocalID,
    body: String,
    ctx: Arc<crate::RouteContext>,
) -> Result<(), crate::Error> {
    ctx.enqueue_task(&crate::tasks::DeliverToFollowers {
        actor: ActorLocalRef::Community(community_id),
        sign: false,
        object: body,
    })
    .await
}

async fn enqueue_send_to_community_followers(
    community_id: CommunityLocalID,
    activity: impl serde::Serialize,
    ctx: Arc<crate::RouteContext>,
) -> Result<(), crate::Error> {
    ctx.enqueue_task(&crate::tasks::DeliverToFollowers {
        actor: ActorLocalRef::Community(community_id),
        sign: true,
        object: serde_json::to_string(&activity)?,
    })
    .await
}

pub fn maybe_get_local_community_id_from_uri(
    uri: &url::Url,
    host_url_apub: &BaseURL,
) -> Option<CommunityLocalID> {
    if let Some(path) = try_strip_host(uri, host_url_apub) {
        if let Some(rest) = path.strip_prefix("/communities/") {
            if let Ok(local_community_id) = rest.parse() {
                Some(local_community_id)
            } else {
                None
            }
        } else {
            None
        }
    } else {
        None
    }
}

pub fn maybe_get_local_community_id_from_outbox_uri(
    uri: &url::Url,
    host_url_apub: &BaseURL,
) -> Option<CommunityLocalID> {
    if let Some(path) = try_strip_host(uri, host_url_apub) {
        if let Some(rest) = path.strip_prefix("/communities/") {
            if let Some(rest) = rest.strip_suffix("/outbox") {
                if let Ok(local_community_id) = rest.parse() {
                    Some(local_community_id)
                } else {
                    None
                }
            } else {
                None
            }
        } else {
            None
        }
    } else {
        None
    }
}

fn get_message_digest(src: Option<&str>) -> Option<openssl::hash::MessageDigest> {
    match src {
        None | Some(SIGALG_RSA_SHA256) => Some(openssl::hash::MessageDigest::sha256()),
        Some(SIGALG_RSA_SHA512) => Some(openssl::hash::MessageDigest::sha512()),
        _ => None,
    }
}

pub async fn check_signature_for_actor(
    signature: &hyper::header::HeaderValue,
    request_method: &hyper::Method,
    request_path_and_query: &str,
    headers: &hyper::header::HeaderMap,
    actor_ap_id: &url::Url,
    db: &tokio_postgres::Client,
    ctx: &Arc<crate::BaseContext>,
) -> Result<bool, crate::Error> {
    let found_key = db.query_opt("(SELECT public_key, public_key_sigalg FROM person WHERE ap_id=$1) UNION ALL (SELECT public_key, public_key_sigalg FROM community WHERE ap_id=$1) LIMIT 1", &[&actor_ap_id.as_str()]).await?
        .and_then(|row| {
            row.get::<_, Option<&[u8]>>(0).map(|key| {
                openssl::pkey::PKey::public_key_from_pem(key)
                    .map(|key| (key, get_message_digest(row.get(1))))
            })
        }).transpose()?;

    log::debug!("signature: {:?}", signature);
    log::debug!("found_key: {:?}", found_key.is_some());

    let signature = hancock::Signature::parse(signature)?;

    if let Some((key, algorithm)) = found_key {
        let algorithm = algorithm.ok_or(crate::Error::InternalStrStatic(
            "Cannot verify signature, unknown algorithm",
        ))?;
        if signature.verify(
            request_method,
            request_path_and_query,
            headers,
            |bytes, sig| do_verify(&key, algorithm, bytes, sig),
        )? {
            return Ok(true);
        }
    }

    // Either no key found or failed to verify
    // Try fetching the actor/key

    let actor = fetch_actor(actor_ap_id, ctx.clone()).await?;

    if let Some(key_info) = actor.public_key() {
        let key = openssl::pkey::PKey::public_key_from_pem(&key_info.key)?;
        let algorithm = key_info.algorithm.ok_or(crate::Error::InternalStrStatic(
            "Cannot verify signature, unknown algorithm",
        ))?;
        Ok(signature.verify(
            request_method,
            request_path_and_query,
            headers,
            |bytes, sig| do_verify(&key, algorithm, bytes, sig),
        )?)
    } else {
        Err(crate::Error::InternalStrStatic(
            "Cannot verify signature, no key found",
        ))
    }
}

pub async fn verify_incoming_object(
    mut req: hyper::Request<hyper::Body>,
    db: &tokio_postgres::Client,
    ctx: &Arc<crate::BaseContext>,
) -> Result<Verified<KnownObject>, crate::Error> {
    let req_body = hyper::body::to_bytes(req.body_mut()).await?;

    match req.headers().get("signature") {
        None => {
            let obj: JustMaybeAPID = serde_json::from_slice(&req_body)?;
            let ap_id = obj.id.ok_or(crate::Error::InternalStrStatic(
                "Missing id in received activity",
            ))?;

            let res_body = fetch_ap_object(&ap_id, &ctx.http_client).await?;

            Ok(res_body)
        }
        Some(signature) => {
            let obj: JustActor = serde_json::from_slice(&req_body)?;

            let actor_ap_id = if let Some(actor) = obj.actor.as_one() {
                actor.id().ok_or(crate::Error::InternalStrStatic(
                    "No id found for actor, can't verify signature",
                ))?
            } else {
                return Err(crate::Error::InternalStrStatic(
                    "Found multiple actors for activity, can't verify signature",
                ));
            };

            let path_and_query = req
                .uri()
                .path_and_query()
                .ok_or(crate::Error::InternalStrStatic(
                    "Missing path, cannot verify signature",
                ))?
                .as_str();

            // path ends up wrong with our recommended proxy config
            let path_and_query = if ctx.apub_proxy_rewrites {
                req.headers()
                    .get("x-forwarded-path")
                    .map(|x| x.to_str())
                    .transpose()?
            } else {
                None
            }
            .unwrap_or(path_and_query);

            if check_signature_for_actor(
                signature,
                req.method(),
                path_and_query,
                req.headers(),
                actor_ap_id,
                db,
                ctx,
            )
            .await?
            {
                Ok(Verified(serde_json::from_slice(&req_body)?))
            } else {
                Err(crate::Error::UserError(crate::simple_response(
                    hyper::StatusCode::FORBIDDEN,
                    "Signature check failed",
                )))
            }
        }
    }
}<|MERGE_RESOLUTION|>--- conflicted
+++ resolved
@@ -1150,13 +1150,7 @@
 
                 post_ap
                     .set_summary(post.title)
-<<<<<<< HEAD
                     .set_name(post.title)
-                    .set_published(*post.created)
-                    .set_to(community_ap_id)
-                    .set_cc(activitystreams::public())
-=======
->>>>>>> 880b5c8c
                     .add_attachment(attachment.into_any_base()?);
 
                 let mut post_ap = ExtendedPostlike::new(
@@ -1178,23 +1172,10 @@
             } else {
                 let mut post_ap = activitystreams::object::Page::new();
 
-<<<<<<< HEAD
                 post_ap
-                    .set_context(activitystreams::context())
-                    .set_id(get_local_post_apub_id(post.id, &ctx.host_url_apub).into())
-                    .set_attributed_to(get_local_person_apub_id(
-                        post.author.unwrap(),
-                        &ctx.host_url_apub,
-                    ))
                     .set_url(href.to_owned())
                     .set_summary(post.title)
-                    .set_name(post.title)
-                    .set_published(*post.created)
-                    .set_to(community_ap_id)
-                    .set_cc(activitystreams::public());
-=======
-                post_ap.set_url(href.to_owned()).set_summary(post.title);
->>>>>>> 880b5c8c
+                    .set_name(post.title);
 
                 let mut post_ap = ExtendedPostlike::new(
                     activitystreams::object::ApObject::new(post_ap),
@@ -1217,22 +1198,7 @@
         None => {
             let mut post_ap = activitystreams::object::Note::new();
 
-<<<<<<< HEAD
-            post_ap
-                .set_context(activitystreams::context())
-                .set_id(get_local_post_apub_id(post.id, &ctx.host_url_apub).into())
-                .set_attributed_to(Into::<url::Url>::into(get_local_person_apub_id(
-                    post.author.unwrap(),
-                    &ctx.host_url_apub,
-                )))
-                .set_summary(post.title)
-                .set_name(post.title)
-                .set_published(*post.created)
-                .set_to(community_ap_id)
-                .set_cc(activitystreams::public());
-=======
-            post_ap.set_summary(post.title);
->>>>>>> 880b5c8c
+            post_ap.set_summary(post.title).set_name(post.title);
 
             let mut post_ap = ExtendedPostlike::new(
                 activitystreams::object::ApObject::new(post_ap),
@@ -1260,11 +1226,7 @@
     community_ap_outbox: Option<url::Url>,
     ctx: &crate::BaseContext,
 ) -> Result<activitystreams::activity::Create, crate::Error> {
-<<<<<<< HEAD
-    let post_ap = post_to_ap(post, community_ap_id.clone(), ctx)?;
-=======
-    let post_ap = post_to_ap(post, community_ap_id, community_ap_outbox, ctx)?;
->>>>>>> 880b5c8c
+    let post_ap = post_to_ap(post, community_ap_id.clone(), community_ap_outbox, ctx)?;
 
     let mut create = activitystreams::activity::Create::new(
         get_local_person_apub_id(post.author.unwrap(), &ctx.host_url_apub),
